use crate::{
    fs::{File, Mode, OpenFlags},
    syscall::SysError,
    tools::{path, xasync::Async},
};
use alloc::{string::String, sync::Arc, vec::Vec};

use ftl_util::fs::DentryType;

// type InodeImpl = easyfs_inode::EasyFsInode;
type InodeImpl = fat32_inode::Fat32Inode;

pub mod dev;
mod easyfs_inode;
mod fat32_inode;

pub trait VfsInode: File {
    fn read_all(&self) -> Async<Result<Vec<u8>, SysError>>;
    fn list(&self) -> Async<Result<Vec<(DentryType, String)>, SysError>>;
    fn path(&self) -> &[String];
}

impl dyn VfsInode {
    pub fn path_iter(
        &self,
    ) -> impl DoubleEndedIterator<Item = &str> + ExactSizeIterator<Item = &str> {
        self.path().iter().map(|s| s.as_str())
    }
}

pub async fn init() {
    dev::init();
    fat32_inode::init().await;
}

pub async fn list_apps() {
    fat32_inode::list_apps().await
}

pub async fn create_any<'a>(
    base: Option<Result<impl Iterator<Item = &'a str>, SysError>>,
    path: &'a str,
    flags: OpenFlags,
    _mode: Mode,
) -> Result<(), SysError> {
    stack_trace!();
    fat32_inode::create_any(base, path, flags).await
}
pub async fn open_file<'a>(
    base: Option<Result<impl Iterator<Item = &'a str>, SysError>>,
<<<<<<< HEAD
=======
    path: &'a str,
    flags: OpenFlags,
    _mode: Mode,
) -> Result<Arc<dyn VfsInode>, SysError> {
    stack_trace!();
    let mut stack = Vec::new();
    match path.as_bytes().first() {
        Some(b'/') => (),
        _ => path::walk_iter_path(base.unwrap()?, &mut stack),
    }
    path::walk_path(path, &mut stack);
    let inode = match stack.split_first() {
        Some((&"dev", path)) => dev::open_file(path)?,
        _ => fat32_inode::open_file(&stack, flags).await?,
    };
    Ok(inode)
}
pub async fn open_file_abs<'a>(
>>>>>>> e54af4b2
    path: &'a str,
    flags: OpenFlags,
    _mode: Mode,
) -> Result<Arc<dyn VfsInode>, SysError> {
    stack_trace!();
    let mut stack = Vec::new();
    match path.as_bytes().first() {
        Some(b'/') => (),
<<<<<<< HEAD
        _ => path::walk_iter_path(base.unwrap()?, &mut stack),
=======
        _ => panic!(),
>>>>>>> e54af4b2
    }
    path::walk_path(path, &mut stack);
    let inode = match stack.split_first() {
        Some((&"dev", path)) => dev::open_file(path)?,
        _ => fat32_inode::open_file(&stack, flags).await?,
    };
    Ok(inode)
}

pub async fn unlink<'a>(
    base: Option<Result<impl Iterator<Item = &'a str>, SysError>>,
    path: &'a str,
    flags: OpenFlags,
) -> Result<(), SysError> {
    stack_trace!();
    fat32_inode::unlink(base, path, flags).await
}<|MERGE_RESOLUTION|>--- conflicted
+++ resolved
@@ -48,8 +48,6 @@
 }
 pub async fn open_file<'a>(
     base: Option<Result<impl Iterator<Item = &'a str>, SysError>>,
-<<<<<<< HEAD
-=======
     path: &'a str,
     flags: OpenFlags,
     _mode: Mode,
@@ -68,7 +66,6 @@
     Ok(inode)
 }
 pub async fn open_file_abs<'a>(
->>>>>>> e54af4b2
     path: &'a str,
     flags: OpenFlags,
     _mode: Mode,
@@ -77,11 +74,7 @@
     let mut stack = Vec::new();
     match path.as_bytes().first() {
         Some(b'/') => (),
-<<<<<<< HEAD
-        _ => path::walk_iter_path(base.unwrap()?, &mut stack),
-=======
         _ => panic!(),
->>>>>>> e54af4b2
     }
     path::walk_path(path, &mut stack);
     let inode = match stack.split_first() {

--- conflicted
+++ resolved
@@ -10,11 +10,7 @@
 use self::stat::Stat;
 pub use self::{
     stdio::{Stdin, Stdout},
-<<<<<<< HEAD
-    vfs::inode::{create_any, dev, list_apps, open_file, unlink, VfsInode},
-=======
     vfs::inode::{create_any, dev, list_apps, open_file, open_file_abs, unlink, VfsInode},
->>>>>>> e54af4b2
 };
 
 use crate::{
@@ -71,11 +67,7 @@
         const FASYNC    = 0o0020000;
         const DIRECT    = 0o0040000;
         const LARGEFILE = 0o0100000;
-<<<<<<< HEAD
         const DIRECTORY = 0o0200000;
-=======
-        const DIRECTORY = 0x0200000;
->>>>>>> e54af4b2
         const NOFOLLOW  = 0o0400000;
         const NOATIME   = 0o1000000;
         const CLOEXEC   = 0o2000000;

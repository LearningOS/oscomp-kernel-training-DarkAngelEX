#![allow(dead_code)]
use alloc::vec::Vec;

<<<<<<< HEAD
use crate::config::{PAGE_SIZE, USER_KRW_RANDOM_BEGIN};
=======
use crate::config::{PAGE_SIZE, USER_KRW_RANDOM_BEGIN, USER_DYN_BEGIN};
>>>>>>> e54af4b2

// Execution of programs
pub const AT_NULL: usize = 0; /* end of vector */
pub const AT_IGNORE: usize = 1; /* entry should be ignored */
pub const AT_EXECFD: usize = 2; /* file descriptor of program */
pub const AT_PHDR: usize = 3; /* program headers for program */
pub const AT_PHENT: usize = 4; /* size of program header entry */
pub const AT_PHNUM: usize = 5; /* number of program headers */
pub const AT_PAGESZ: usize = 6; /* system page size */
pub const AT_BASE: usize = 7; /* base address of interpreter */
pub const AT_FLAGS: usize = 8; /* flags */
pub const AT_ENTRY: usize = 9; /* entry point of program */
pub const AT_NOTELF: usize = 10; /* program is not ELF */
pub const AT_UID: usize = 11; /* real uid */
pub const AT_EUID: usize = 12; /* effective uid */
pub const AT_GID: usize = 13; /* real gid */
pub const AT_EGID: usize = 14; /* effective gid */
pub const AT_PLATFORM: usize = 15; /* string identifying CPU for optimizations */
pub const AT_HWCAP: usize = 16; /* arch dependent hints at CPU capabilities */
pub const AT_CLKTCK: usize = 17; /* frequency at which times() increments */
/* AT_* values 18 through 22 are reserved */
pub const AT_SECURE: usize = 23; /* secure mode boolean */
pub const AT_BASE_PLATFORM: usize = 24; /* string identifying real platform, may
                                         * differ from AT_PLATFORM. */
pub const AT_RANDOM: usize = 25; /* address of 16 random bytes */
pub const AT_HWCAP2: usize = 26; /* extension of AT_HWCAP */

pub const AT_EXECFN: usize = 31; /* filename of program */
/* Pointer to the global system page used for system calls and other
nice things.  */
pub const AT_SYSINFO: usize = 32;
pub const AT_SYSINFO_EHDR: usize = 33;

#[repr(C)]
#[derive(Clone, Copy)]
pub struct AuxHeader {
    pub aux_type: usize,
    pub value: usize,
}

impl AuxHeader {
    pub fn generate(ph_entry_size: usize, ph_count: usize, entry_point: usize) -> Vec<Self> {
        let mut auxv = Vec::new();

        macro_rules! push {
            ($x1: expr, $x2: expr) => {
                auxv.push(AuxHeader {
                    aux_type: $x1,
                    value: $x2,
                });
            };
        }
        push!(AT_PHENT, ph_entry_size);
        push!(AT_PHNUM, ph_count);
        push!(AT_PAGESZ, PAGE_SIZE);
        push!(AT_BASE, 0);
        push!(AT_FLAGS, 0);
        push!(AT_ENTRY, entry_point);
        push!(AT_NOTELF, 0x112d);
        push!(AT_UID, 0);
        push!(AT_EUID, 0);
        push!(AT_GID, 0);
        push!(AT_EGID, 0);
        push!(AT_PLATFORM, 0);
        push!(AT_HWCAP, 0);
        push!(AT_CLKTCK, 100);
        push!(AT_SECURE, 0);
        push!(AT_RANDOM, USER_KRW_RANDOM_BEGIN);
        auxv
    }
    pub fn reverse() -> usize {
        40 * 8 * 2
    }
    pub fn write_to(self, dst: &mut [usize; 2]) {
        *dst = [self.aux_type, self.value];
    }
}<|MERGE_RESOLUTION|>--- conflicted
+++ resolved
@@ -1,11 +1,7 @@
 #![allow(dead_code)]
 use alloc::vec::Vec;
 
-<<<<<<< HEAD
-use crate::config::{PAGE_SIZE, USER_KRW_RANDOM_BEGIN};
-=======
 use crate::config::{PAGE_SIZE, USER_KRW_RANDOM_BEGIN, USER_DYN_BEGIN};
->>>>>>> e54af4b2
 
 // Execution of programs
 pub const AT_NULL: usize = 0; /* end of vector */

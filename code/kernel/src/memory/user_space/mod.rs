use core::mem::MaybeUninit;

use alloc::{
    boxed::Box,
    string::{String, ToString},
    sync::Arc,
    vec::Vec,
};
use riscv::register::scause::Exception;

use crate::{
<<<<<<< HEAD
    config::{PAGE_SIZE, USER_KRW_RANDOM_RANGE, USER_KRX_RANGE, USER_STACK_RESERVE},
=======
    config::{
        PAGE_SIZE, USER_DYN_BEGIN, USER_KRW_RANDOM_RANGE, USER_KRX_RANGE, 
        USER_STACK_RESERVE,
    },
    fs::{Mode, OpenFlags},
>>>>>>> e54af4b2
    local,
    memory::{
        allocator::frame::{self, iter::SliceFrameDataIter},
        auxv::AT_PHDR,
        map_segment::handler::{delay::DelayHandler, map_all::MapAllHandler},
        page_table::PTEFlags,
    },
    syscall::SysError,
    timer,
    tools::{
        self, container::sync_unsafe_cell::SyncUnsafeCell, error::FrameOOM, range::URange,
        xasync::TryR, DynDropRun,
    },
    user::AutoSum,
    xdebug::CLOSE_RANDOM,
};

use self::{heap::HeapManager, stack::StackSpaceManager};

use super::{
    address::{OutOfUserRange, PageCount, UserAddr, UserAddr4K},
    allocator::frame::iter::FrameDataIter,
    asid::{self, Asid},
    auxv::AuxHeader,
    map_segment::{handler::AsyncHandler, MapSegment},
    PageTable,
};

core::arch::global_asm!(include_str!("./kload.S"));

pub mod heap;
pub mod stack;

#[derive(Debug, Clone, Copy, PartialEq, Eq)]
pub struct AccessType {
    pub write: bool,
    pub exec: bool,
    pub user: bool,
}
impl AccessType {
    pub const RO: Self = Self {
        write: false,
        exec: false,
        user: true,
    };
    pub const RW: Self = Self {
        write: true,
        exec: false,
        user: true,
    };
    pub fn from_exception(e: Exception) -> Result<Self, ()> {
        match e {
            Exception::LoadPageFault => Ok(Self {
                write: false,
                exec: false,
                user: true,
            }),
            Exception::InstructionPageFault => Ok(Self {
                write: false,
                exec: true,
                user: true,
            }),
            Exception::StorePageFault => Ok(Self {
                write: true,
                exec: false,
                user: true,
            }),
            _ => Err(()),
        }
    }
    pub fn check(self, flag: PTEFlags) -> Result<(), ()> {
        ((!self.write || flag.contains(PTEFlags::R))
            && (!self.exec || flag.contains(PTEFlags::X))
            && (!self.user || flag.contains(PTEFlags::U)))
        .then_some(())
        .ok_or(())
    }
}

/// all map to frame.
#[derive(Debug, Clone)]
pub struct UserArea {
    range: URange,
    perm: PTEFlags,
}

impl UserArea {
    pub fn new(range: URange, perm: PTEFlags) -> Self {
        debug_assert!(
            range.start < range.end,
            "{:#x}..{:#x}",
            range.start.into_usize(),
            range.end.into_usize()
        );
        Self { range, perm }
    }
    pub fn new_urw(range: URange) -> Self {
        Self::new(range, PTEFlags::U | PTEFlags::R | PTEFlags::W)
    }
    pub fn begin(&self) -> UserAddr4K {
        self.range.start
    }
    pub fn end(&self) -> UserAddr4K {
        self.range.end
    }
    pub fn perm(&self) -> PTEFlags {
        self.perm
    }
    pub fn user_assert(&self) {
        assert!(self.perm & PTEFlags::U != PTEFlags::empty());
    }
    pub fn offset(&mut self, offset: UserAddr4K) {
        let n = PageCount::page_floor(offset.into_usize());
        self.range.start.add_page_assign(n);
        self.range.end.add_page_assign(n);
    }
}

/// auto free root space.
///
/// shared between threads, necessary synchronizations operations are required
pub struct UserSpace {
    pub map_segment: MapSegment,
    stacks: StackSpaceManager,
    heap: HeapManager,
    // mmap_size: usize,
}

unsafe impl Send for UserSpace {}
unsafe impl Sync for UserSpace {}

impl Drop for UserSpace {
    fn drop(&mut self) {
        stack_trace!();
        self.map_segment.clear();
        let allocator = &mut frame::defualt_allocator();
        self.page_table_mut().free_user_directory_all(allocator);
    }
}

impl UserSpace {
    /// need alloc 4KB to root entry.
    pub fn from_global() -> Result<Self, FrameOOM> {
        let pt = Arc::new(SyncUnsafeCell::new(PageTable::from_global(
            asid::alloc_asid(),
        )?));
        Ok(Self {
            map_segment: MapSegment::new(pt),
            stacks: StackSpaceManager::new(PageCount::page_floor(USER_STACK_RESERVE)),
            heap: HeapManager::new(),
        })
    }
    fn page_table(&self) -> &PageTable {
        unsafe { &*self.map_segment.page_table.get() }
    }
    pub fn page_table_arc(&self) -> Arc<SyncUnsafeCell<PageTable>> {
        self.map_segment.page_table.clone()
    }
    pub(super) fn page_table_mut(&mut self) -> &mut PageTable {
        unsafe { &mut *self.map_segment.page_table.get() }
    }
    pub fn asid(&self) -> Asid {
        self.page_table().asid()
    }
    pub unsafe fn using(&self) {
        local::task_local().page_table = self.page_table_arc();
        self.raw_using();
    }
    pub unsafe fn raw_using(&self) {
        self.page_table().using();
    }
    pub fn in_using(&self) -> bool {
        self.page_table().in_using()
    }
    fn force_map_delay(&mut self, map_area: UserArea) -> Result<(), SysError> {
        stack_trace!();
        self.map_segment
            .force_push(map_area.range, MapAllHandler::box_new(map_area.perm))
    }
    fn force_map_delay_write(
        &mut self,
        map_area: UserArea,
        data: impl FrameDataIter,
    ) -> Result<(), SysError> {
        stack_trace!();
        let r = map_area.range;
        self.map_segment
            .force_push(r.clone(), MapAllHandler::box_new(map_area.perm))?;
        stack_trace!();
        self.map_segment.force_write_range(r, data)
    }
    pub fn page_fault(
        &mut self,
        addr: UserAddr4K,
        access: AccessType,
    ) -> TryR<DynDropRun<(UserAddr4K, Asid)>, Box<dyn AsyncHandler>> {
        stack_trace!();
        self.map_segment.page_fault(addr, access)
    }
    async fn a_page_fault(&mut self) {
        todo!()
    }
    /// (stack, user_sp)
    pub fn stack_init(&mut self, stack_reverse: PageCount) -> Result<UserAddr4K, SysError> {
        stack_trace!();
        // 绕过 stack 借用检查
        let h = DelayHandler::box_new(PTEFlags::R | PTEFlags::W | PTEFlags::U);
        self.map_segment.force_push(self.stacks.max_area(), h)?;
        self.map_segment
            .force_map(self.stacks.init_area(stack_reverse))?;
        Ok(self.stacks.init_sp())
    }
    pub fn get_brk(&self) -> UserAddr<u8> {
        self.heap.brk()
    }
    pub fn reset_brk(&mut self, new_brk: UserAddr<u8>) -> Result<(), SysError> {
        let ms = &mut self.map_segment;
        self.heap.set_brk(new_brk, move |r, f| {
            if f {
                ms.force_push(r.range, DelayHandler::box_new(r.perm))
            } else {
                Ok(ms.unmap(r.range))
            }
        })?;
        Ok(())
    }
    pub fn heap_init(&mut self, base: UserAddr4K, init_size: PageCount) {
        let map_area = self.heap.init(base, init_size);
        self.map_segment
            .force_push(map_area.range, DelayHandler::box_new(map_area.perm))
            .unwrap();
    }
    pub fn heap_resize(&mut self, _page_count: PageCount) {
        stack_trace!();
        todo!()
        // if page_count >= self.heap.size() {
        //     let map_area = self.heap.set_size_bigger(page_count);
        //     self.map_segment
        //         .force_push(map_area.range, DelayHandler::box_new(map_area.perm))
        //         .unwrap();
        // } else {
        //     let free_area = self.heap.set_size_smaller(page_count);
        //     self.map_segment.unmap(free_area.range);
        // }
    }
    /// return (space, stack_id, user_sp, entry_point)
    ///
    /// return err if out of memory
    pub fn from_elf(
        elf_data: &[u8],
        stack_reverse: PageCount,
    ) -> Result<(Self, UserAddr4K, UserAddr<u8>, Vec<AuxHeader>), SysError> {
        stack_trace!();
        let elf_fail = |str| {
            println!("elf analysis error: {}", str);
            SysError::EFAULT
        };
        let mut space = Self::from_global()?;

        let elf = xmas_elf::ElfFile::new(elf_data).map_err(elf_fail)?;
        let elf_header = elf.header;
        let magic = elf_header.pt1.magic;
        assert_eq!(magic, [0x7f, 0x45, 0x4c, 0x46], "invalid elf!");
        let ph_count = elf_header.pt2.ph_count();

        let mut head_va = 0;
        let mut max_end_4k = unsafe { UserAddr4K::from_usize(0) };

        for i in 0..ph_count {
            stack_trace!();
            let ph = elf.program_header(i).map_err(elf_fail)?;
            if ph.get_type().map_err(elf_fail)? == xmas_elf::program::Type::Load {
                let start_va: UserAddr<u8> = (ph.virtual_addr() as usize).into();
                let end_va: UserAddr<u8> = ((ph.virtual_addr() + ph.mem_size()) as usize).into();
                if head_va == 0 {
                    head_va = start_va.into_usize();
                }
                let mut perm = PTEFlags::U;
                let ph_flags = ph.flags();
                if ph_flags.is_read() {
                    perm |= PTEFlags::R;
                }
                if ph_flags.is_write() {
                    perm |= PTEFlags::W;
                }
                if ph_flags.is_execute() {
                    perm |= PTEFlags::X;
                }
                if true {
                    println!(
<<<<<<< HEAD
                        "\t{:?} -> {:?} \tperm: {:?} file_size:{:#x}",
=======
                        "\t{} {:?} -> {:?} \tperm: {:?} file_size:{:#x}",
                        i,
>>>>>>> e54af4b2
                        start_va,
                        end_va,
                        perm,
                        ph.file_size()
                    );
                }
                // assert!(start_va.is_4k_align(), "{:?}", start_va);
                assert!(start_va.floor() >= max_end_4k);
                let map_area = UserArea::new(start_va.floor()..end_va.ceil(), perm);
                max_end_4k = map_area.end();
                stack_trace!();
                // 用一个小trick补全偏移量
                let data = &elf.input[ph.offset() as usize - start_va.page_offset()
                    ..(ph.offset() + ph.file_size()) as usize];
                stack_trace!();
                let slice_iter = SliceFrameDataIter::new(data);
                space.force_map_delay_write(map_area, slice_iter)?;
            }
        }
        stack_trace!();
        let entry_point = elf_header.pt2.entry_point() as usize;
        if false {
            println!("\tentry_point: {:#x}", entry_point);
        }
        let mut auxv = AuxHeader::generate(
            elf_header.pt2.ph_entry_size() as usize,
            ph_count as usize,
            entry_point,
        );
        // Get ph_head addr for auxv
        let ph_head_addr = head_va + elf.header.pt2.ph_offset() as usize;
        auxv.push(AuxHeader {
            aux_type: AT_PHDR,
            value: ph_head_addr as usize,
        });
        stack_trace!();
        // map kernel_load
        struct KRXFrameIter;
        impl FrameDataIter for KRXFrameIter {
            fn len(&self) -> usize {
                PAGE_SIZE
            }
            fn write_to(&mut self, dst: &mut [u8; 4096]) -> Result<(), ()> {
                extern "C" {
                    fn __kload_begin();
                    fn __kload_end();
                }
                let begin = __kload_begin as *const u8;
                let end = __kload_end as *const u8;
                unsafe {
                    let src = core::slice::from_ptr_range(begin..end);
                    debug_assert!(src.len() < PAGE_SIZE);
                    dst[..src.len()].copy_from_slice(src);
                    dst[src.len()..].fill(0);
                }
                Ok(())
            }
        }
        space.force_map_delay_write(
            UserArea::new(USER_KRX_RANGE, PTEFlags::R | PTEFlags::X | PTEFlags::U),
            KRXFrameIter,
        )?;
        struct KRWRandomIter;
        impl FrameDataIter for KRWRandomIter {
            fn len(&self) -> usize {
                PAGE_SIZE
            }
            fn write_to(&mut self, dst: &mut [u8; 4096]) -> Result<(), ()> {
                let seed = match CLOSE_RANDOM {
                    true => 1,
                    false => timer::get_time_ticks().into_usize() as u64 ^ 0xcdba,
                };
                let mut s = (0x1u64, seed);
                for dst in dst {
                    *dst = s.0.wrapping_add(s.1) as u8;
                    s = tools::xor_shift_128_plus(s);
                }
                Ok(())
            }
        }
        space.force_map_delay_write(
            UserArea::new(
                USER_KRW_RANDOM_RANGE,
                PTEFlags::R | PTEFlags::W | PTEFlags::U,
            ),
            KRWRandomIter,
        )?;

        // map user stack:
        let user_sp = space.stack_init(stack_reverse)?;
        stack_trace!();
        // set heap
        space.heap_init(max_end_4k, PageCount(1));

        Ok((space, user_sp, entry_point.into(), auxv))
<<<<<<< HEAD
=======
    }

    pub async fn load_linker(&mut self, elf_data: &[u8]) -> Result<Option<UserAddr<u8>>, SysError> {
        let elf = xmas_elf::ElfFile::new(elf_data).unwrap();
        let s = match elf.find_section_by_name(".interp") {
            Some(s) => s,
            None => return Ok(None),
        };

        let s = s.raw_data(&elf).to_vec();
        println!("interp: {:?}", s);
        let mut s = String::from_utf8(s).unwrap();
        println!("interp: {:?}", s);
        if s == "/lib/ld-musl-riscv64-sf.so.1\0" {
            s = "/libc.so".to_string();
        }
        let dyn_offset = UserAddr4K::from_usize_check(USER_DYN_BEGIN);
        let inode = crate::fs::open_file_abs(&s, OpenFlags::RDONLY, Mode(0o500))
            .await
            .unwrap();
        let linker = inode.read_all().await.unwrap();
        let elf_fail = |str| {
            println!("{}", str);
            SysError::EFAULT
        };
        let elf = xmas_elf::ElfFile::new(&linker).map_err(elf_fail)?;
        let elf_header = elf.header;
        let magic = elf_header.pt1.magic;
        assert_eq!(magic, [0x7f, 0x45, 0x4c, 0x46], "invalid elf!");
        let ph_count = elf_header.pt2.ph_count();

        let mut max_end_4k = unsafe { UserAddr4K::from_usize(0) };

        for i in 0..ph_count {
            stack_trace!();
            let ph = elf.program_header(i).map_err(elf_fail)?;
            if ph.get_type().map_err(elf_fail)? == xmas_elf::program::Type::Load {
                let start_va: UserAddr<u8> = (ph.virtual_addr() as usize).into();
                let end_va: UserAddr<u8> = ((ph.virtual_addr() + ph.mem_size()) as usize).into();
                let mut perm = PTEFlags::U;
                let ph_flags = ph.flags();
                if ph_flags.is_read() {
                    perm |= PTEFlags::R;
                }
                if ph_flags.is_write() {
                    perm |= PTEFlags::W;
                }
                if ph_flags.is_execute() {
                    perm |= PTEFlags::X;
                }
                if true {
                    println!(
                        "\t{} {:?} -> {:?} \tperm: {:?} file_size:{:#x}",
                        i,
                        start_va,
                        end_va,
                        perm,
                        ph.file_size()
                    );
                }
                // assert!(start_va.is_4k_align(), "{:?}", start_va);
                assert!(start_va.floor() >= max_end_4k);
                let mut map_area = UserArea::new(start_va.floor()..end_va.ceil(), perm);
                max_end_4k = map_area.end();
                map_area.offset(dyn_offset);
                stack_trace!();
                // 用一个小trick补全偏移量
                let data = &elf.input[ph.offset() as usize - start_va.page_offset()
                    ..(ph.offset() + ph.file_size()) as usize];
                stack_trace!();
                let slice_iter = SliceFrameDataIter::new(data);
                self.force_map_delay_write(map_area, slice_iter)?;
            }
        }
        let entry_point = elf.header.pt2.entry_point() as usize + dyn_offset.into_usize();
        Ok(Some(entry_point.into()))
>>>>>>> e54af4b2
    }

    pub fn fork(&mut self) -> Result<Self, SysError> {
        memory_trace!("UserSpace::fork");
        // let page_table = self.page_table_mut().fork(allocator)?;
        let map_segment = self.map_segment.fork()?;
        let stacks = self.stacks.clone();
        let heap = self.heap.clone();
        let ret = Self {
            map_segment,
            stacks,
            heap,
        };
        Ok(ret)
    }
    /// return (user_sp, argc, argv, envp)
    ///
    /// from https://www.cnblogs.com/likaiming/p/11193697.html
    ///
    /// sp  ->  argc
    ///         argv[0]
    ///         argv[1]
    ///         ...
    ///         argv[n] = NULL
    ///
    ///         envp[0]
    ///         envp[1]
    ///         ...
    ///         envp[n] = NULL
    ///
    ///         auxv[0]
    ///         auxv[1]
    ///         ...
    ///         auxv[n] = NULL
    ///
    ///         (padding 16 bytes)
    ///
    ///         rand bytes (16 bytes)
    ///
    ///         String identifying platform = "RISC-V64"
    ///
    ///         (random stack offset for safety)
    ///
    ///         argv[]...
    ///         envp[]...
    ///     stack bottom
    ///
    pub fn push_args(
        &self,
        sp: UserAddr4K,
        args: &[String],
        envp: &[String],
        auxv: &[AuxHeader],
        reverse: PageCount,
    ) -> (UserAddr<u8>, usize, usize, usize) {
        fn size_of_usize() -> usize {
            core::mem::size_of::<usize>()
        }
        fn get_slice<T>(sp: usize, len: usize) -> &'static mut [T] {
            unsafe { &mut *core::ptr::slice_from_raw_parts_mut(sp as *mut T, len) }
        }
        fn set_zero<T>(sp: usize, _r: &[T]) {
            unsafe { *(sp as *mut T) = MaybeUninit::zeroed().assume_init() };
        }
        fn write_v<T>(sp: usize, v: T) {
            unsafe { (sp as *mut T).write(v) };
        }
        fn usize_align(sp: usize) -> usize {
            sp & -(size_of_usize() as isize) as usize
        }
        fn align16(sp: usize) -> usize {
            sp & -16isize as usize
        }
        fn write_str_skip(sp: usize, s: &str) -> usize {
            sp - (s.len() + 1)
        }
        fn write_str(sp: usize, s: &str) {
            let bytes = s.as_bytes();
            get_slice(sp, s.len()).copy_from_slice(bytes);
            set_zero(sp + s.len(), bytes);
        }
        /// -> (sp, strs.len() + 1)
        fn write_strings_skip(sp: usize, strs: &[String]) -> (usize, usize) {
            let sp = sp - strs.iter().fold(0, |a, s| a + s.len() + 1);
            (sp, strs.len() + 1)
        }
        fn write_strings(mut sp: usize, strs: &[String], ptrs: &mut [usize]) {
            debug_assert_eq!(strs.len() + 1, ptrs.len());
            ptrs[strs.len()] = 0;
            for (s, p) in strs.iter().zip(ptrs) {
                *p = sp;
                let bytes = s.as_bytes();
                get_slice(sp, s.len()).copy_from_slice(bytes);
                sp += s.len();
                set_zero(sp, bytes);
                sp += 1;
            }
        }
        fn write_auxv_skip(sp: usize, auxv: &[AuxHeader]) -> usize {
            sp - (auxv.len() + 1) * 2 * size_of_usize()
        }
        fn write_auxv(mut sp: usize, auxv: &[AuxHeader]) {
            let dst = get_slice(sp, auxv.len());
            auxv.iter()
                .zip(dst)
                .for_each(|(src, dst)| src.write_to(dst));
            sp += auxv.len() * core::mem::size_of::<AuxHeader>();
            set_zero(sp, auxv);
        }

        debug_assert!(self.in_using());

        let sp_top = sp;
        let mut sp = sp.into_usize();
        sp = usize_align(sp);
        sp -= core::mem::size_of::<usize>();

        let (sp, envp_len) = write_strings_skip(sp, envp);
        let envp_ptr = sp;

        let (sp, args_len) = write_strings_skip(sp, args);
        let args_ptr = sp;

        let rand = 0;
        let sp = sp - rand % PAGE_SIZE;

        let mut sp = sp;
        let platform = "RISC-V64";
        sp = write_str_skip(sp, platform);
        sp = align16(sp);
        let plat_ptr = sp;

        sp = write_auxv_skip(sp, auxv);
        let auxv_ptr = sp;

        sp -= envp_len * size_of_usize();
        let r_envp = sp;

        sp -= args_len * size_of_usize();
        let r_argv = sp;

        sp -= size_of_usize();
        let argc_ptr = sp;

        let sp = unsafe { UserAddr::from_usize(sp) };

        debug_assert!(sp.ceil() <= sp_top);
        debug_assert!(sp_top.sub_page(reverse) <= sp.floor());

        // 直接在用户虚拟地址上操作

        if false {
            println!("args: {:#x} len: {}", r_argv, args_len);
            println!("envp: {:#x} len: {}", r_envp, envp_len);
            println!("auxv: {:#x} len: {}", auxv_ptr, auxv.len() + 1);
        }

        let _auto_sum = AutoSum::new();
        write_str(plat_ptr, platform);
        write_auxv(auxv_ptr, auxv);
        write_strings(envp_ptr, envp, get_slice(r_envp, envp_len));
        write_strings(args_ptr, args, get_slice(r_argv, args_len));
        write_v(argc_ptr, args_len - 1);

        (sp, args_len - 1, r_argv, r_envp)
    }
    pub fn push_args_size(args: &[String], envp: &[String]) -> PageCount {
        fn xsum<T>(strs: &[T], mut f: impl FnMut(&T) -> usize) -> usize {
            strs.iter().fold(0, move |x, v| x + f(v))
        }
        let mut size = 0;
        size += 8;
        size += (args.len() + 1) * core::mem::size_of::<usize>();
        size += (envp.len() + 1) * core::mem::size_of::<usize>();
        size += AuxHeader::reverse();
        size += 16 * 2;
        size += "RISC-V64".len() + 1;
        size += 16;
        size += PAGE_SIZE; // (random_stack)
        size += xsum(args, |s| s.len() + 1);
        size += xsum(envp, |s| s.len() + 1);
        PageCount::page_ceil(size)
    }
}

#[derive(Debug)]
pub enum UserPtrTranslateErr {
    OutOfUserRange(OutOfUserRange),
}
impl From<OutOfUserRange> for UserPtrTranslateErr {
    fn from(e: OutOfUserRange) -> Self {
        Self::OutOfUserRange(e)
    }
}<|MERGE_RESOLUTION|>--- conflicted
+++ resolved
@@ -9,15 +9,11 @@
 use riscv::register::scause::Exception;
 
 use crate::{
-<<<<<<< HEAD
-    config::{PAGE_SIZE, USER_KRW_RANDOM_RANGE, USER_KRX_RANGE, USER_STACK_RESERVE},
-=======
     config::{
         PAGE_SIZE, USER_DYN_BEGIN, USER_KRW_RANDOM_RANGE, USER_KRX_RANGE, 
         USER_STACK_RESERVE,
     },
     fs::{Mode, OpenFlags},
->>>>>>> e54af4b2
     local,
     memory::{
         allocator::frame::{self, iter::SliceFrameDataIter},
@@ -308,12 +304,8 @@
                 }
                 if true {
                     println!(
-<<<<<<< HEAD
-                        "\t{:?} -> {:?} \tperm: {:?} file_size:{:#x}",
-=======
                         "\t{} {:?} -> {:?} \tperm: {:?} file_size:{:#x}",
                         i,
->>>>>>> e54af4b2
                         start_va,
                         end_va,
                         perm,
@@ -409,8 +401,6 @@
         space.heap_init(max_end_4k, PageCount(1));
 
         Ok((space, user_sp, entry_point.into(), auxv))
-<<<<<<< HEAD
-=======
     }
 
     pub async fn load_linker(&mut self, elf_data: &[u8]) -> Result<Option<UserAddr<u8>>, SysError> {
@@ -487,7 +477,6 @@
         }
         let entry_point = elf.header.pt2.entry_point() as usize + dyn_offset.into_usize();
         Ok(Some(entry_point.into()))
->>>>>>> e54af4b2
     }
 
     pub fn fork(&mut self) -> Result<Self, SysError> {

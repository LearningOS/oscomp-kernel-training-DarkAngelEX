# Building
ARCH ?= riscv64
TARGET := riscv64imac-unknown-none-elf
MODE := debug
ADD_ARGS :=
ARGS :=
ARGS += $(ADD_ARGS)

KERNEL_ELF := target/$(TARGET)/$(MODE)/kernel
KERNEL_BIN := $(KERNEL_ELF).bin
DISASM_TMP := target/$(TARGET)/$(MODE)/asm
# FS_IMG := ../user/target/$(TARGET)/$(MODE)/fs.img
FS_IMG := ../user/target/$(TARGET)/release/fs.img
FS_IMG_BUILD := ../fat32-fuse
FS_IMG_SRC := ../fat32-fuse/fat32.img
SDCARD := /dev/sdb
APPS := ../user/src/bin/*

SMP := 1
MEMORY_SIZE := 128M

# BOARD
BOARD ?= qemu
# SBI ?= rustsbi
SBI ?= opensbi
BOOTLOADER := ../bootloader/$(SBI)-$(BOARD).bin
K210_BOOTLOADER_SIZE := 131072

# KERNEL ENTRY
ifeq ($(BOARD), qemu)
	KERNEL_ENTRY_PA := 0x80200000
else ifeq ($(BOARD), k210)
	KERNEL_ENTRY_PA := 0x80020000
endif

# Run K210
K210-SERIALPORT	= /dev/ttyUSB0
K210-BURNER = ../tools/kflash.py

# Binutils
OBJDUMP := rust-objdump --arch-name=riscv64
OBJCOPY := rust-objcopy --binary-architecture=riscv64

# Disassembly
DISASM ?= -x

build: env switch-check binary

switch-check:
ifeq ($(BOARD), qemu)
	(find last-qemu) || (rm -f last-k210 && touch last-qemu && make clean)
else ifeq ($(BOARD), k210)
	(find last-k210) || (rm -f last-qemu && touch last-k210 && make clean)
endif

env:
	(rustup target list | grep "riscv64imac-unknown-none-elf (installed)") || rustup target add $(TARGET)
	cargo install cargo-binutils --vers =0.3.3
	rustup component add rust-src
	rustup component add llvm-tools-preview

sdcard: fs-img
	@echo "Are you sure write to $(SDCARD) ? [y/N] " && read ans && [ $${ans:-N} = y ]
	@sudo dd if=/dev/zero of=$(SDCARD) bs=1048576 count=32
	@sudo dd if=$(FS_IMG) of=$(SDCARD)

binary: kernel
	@$(OBJCOPY) $(KERNEL_ELF) --strip-all -O binary $(KERNEL_BIN)
	@cp -f $(KERNEL_BIN) ./os.bin

fs-img-prev: $(APPS)
	@cd ../user && make build
	@rm -f $(FS_IMG)
#	@cd ../easy-fs-fuse && cargo run --release -- -s ../user/src/bin/ -t ../user/target/riscv64imac-unknown-none-elf/release/ -o ../user/target/riscv64imac-unknown-none-elf/release/
#	@cd ../easy-fs-fuse && cargo run --release -- -s ../user/busybox_lua_testsuites/ -t ../user/busybox_lua_testsuites/ -o ../user/target/riscv64imac-unknown-none-elf/release/

fs-img:
#	@cd ../user && make submit
	@cd $(FS_IMG_BUILD) && make init
	@cp $(FS_IMG_SRC) $(FS_IMG)

$(APPS):

kernel:
ifeq ($(ARCH), riscv64)
ifeq ($(BOARD), qemu)
	@echo Platform: qemu
	@cp src/hart/boot/linker64.ld src/linker.ld
ifeq ($(MODE), release)
	@cargo build --release $(ARGS)
else
	cargo build $(ARGS)
endif
	@rm src/linker.ld
endif
endif


take_bin: binary

clean:
	@cargo clean

disasm: kernel
	@$(OBJDUMP) $(DISASM) $(KERNEL_ELF) | less

disasm-vim: kernel
	@$(OBJDUMP) $(DISASM) $(KERNEL_ELF) > $(DISASM_TMP)
	@vim $(DISASM_TMP)
	@rm $(DISASM_TMP)

run: run-inner


run-inner: build
ifeq ($(BOARD),qemu)
	@qemu-system-riscv64 \
		-machine virt \
		-nographic \
		-smp $(SMP) \
		-bios $(BOOTLOADER) \
		-m $(MEMORY_SIZE) \
		-device loader,file=$(KERNEL_BIN),addr=$(KERNEL_ENTRY_PA) \
		-drive file=$(FS_IMG),if=none,format=raw,id=x0 \
        -device virtio-blk-device,drive=x0,bus=virtio-mmio-bus.0
else
	(which $(K210-BURNER)) || (cd .. && git clone https://github.com/sipeed/kflash.py.git && mv kflash.py tools)
	@cp $(BOOTLOADER) $(BOOTLOADER).copy
	@dd if=$(KERNEL_BIN) of=$(BOOTLOADER).copy bs=$(K210_BOOTLOADER_SIZE) seek=1
	@mv $(BOOTLOADER).copy $(KERNEL_BIN)
	@sudo chmod 777 $(K210-SERIALPORT)
	python3 $(K210-BURNER) -p $(K210-SERIALPORT) -b 1500000 $(KERNEL_BIN)
	python3 -m serial.tools.miniterm --eol LF --dtr 0 --rts 0 --filter direct $(K210-SERIALPORT) 115200
endif

debug: build
	@tmux new-session -d \
		"qemu-system-riscv64 -machine virt -nographic -bios $(BOOTLOADER) -m $(MEMORY_SIZE) \
		-device loader,file=$(KERNEL_BIN),addr=$(KERNEL_ENTRY_PA) \
		-drive file=$(FS_IMG),if=none,format=raw,id=x0 \
		-device virtio-blk-device,drive=x0,bus=virtio-mmio-bus.0 \
		-s -S" && \
		tmux split-window -h "riscv64-unknown-elf-gdb -ex 'file $(KERNEL_ELF)' -ex 'set arch riscv:rv64' -ex 'target remote localhost:1234'" && \
		tmux -2 attach-session -d

debug_run: build
	@qemu-system-riscv64 -machine virt -nographic -bios $(BOOTLOADER) -m $(MEMORY_SIZE) \
		-device loader,file=$(KERNEL_BIN),addr=$(KERNEL_ENTRY_PA) \
		-drive file=$(FS_IMG),if=none,format=raw,id=x0 \
		-device virtio-blk-device,drive=x0,bus=virtio-mmio-bus.0 \
		-s -S

debug_gdb:
<<<<<<< HEAD
	@riscv64-unknown-elf-gdb -ex 'file $(KERNEL_ELF)' -ex 'file ../disk/entry-dynamic.exe' -ex 'set arch riscv:rv64' -ex 'target remote localhost:1234'
=======
	@riscv64-unknown-elf-gdb -ex 'file $(KERNEL_ELF)' -ex 'file ../disk/libc.so' -ex 'set arch riscv:rv64' -ex 'target remote localhost:1234'
>>>>>>> e54af4b2

#qemu-riscv64

.PHONY: build env kernel clean disasm disasm-vim run-inner switch-check<|MERGE_RESOLUTION|>--- conflicted
+++ resolved
@@ -151,11 +151,7 @@
 		-s -S
 
 debug_gdb:
-<<<<<<< HEAD
-	@riscv64-unknown-elf-gdb -ex 'file $(KERNEL_ELF)' -ex 'file ../disk/entry-dynamic.exe' -ex 'set arch riscv:rv64' -ex 'target remote localhost:1234'
-=======
 	@riscv64-unknown-elf-gdb -ex 'file $(KERNEL_ELF)' -ex 'file ../disk/libc.so' -ex 'set arch riscv:rv64' -ex 'target remote localhost:1234'
->>>>>>> e54af4b2
 
 #qemu-riscv64
 
